--- conflicted
+++ resolved
@@ -1,9 +1,5 @@
 from colander import MappingSchema, SchemaNode, SequenceSchema
-<<<<<<< HEAD
-from colander import Decimal, Integer, String, OneOf, Float
-=======
 from colander import Float, Integer, String, OneOf
->>>>>>> 42262ba1
 
 from ichnaea.models import RADIO_TYPE_KEYS
 
